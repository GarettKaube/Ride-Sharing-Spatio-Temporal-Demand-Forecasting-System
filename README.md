--- conflicted
+++ resolved
@@ -1,12 +1,3 @@
-<<<<<<< HEAD
-## Overview
-ML system using spatio-temporal patterns to forecast Uber/Lyft ride demand for Chicagos different community areas. The data is downloaded from https://data.cityofchicago.org/ and contains 150 million samples. To processes this enourmous amount of data,
-Apache Spark was initially used for initial exploration on Databricks community edition while majority of exploration was done locally using duckdb. Models were tested using statsmodels Poisson regression, sktime autoarmima, Meta/Facebook Prophet, and PyTorch Geometric Temporal. A Spatio-Temporal Graph Convolutional Network model architecture was chosen due to significantly lower validation mean squared error.
-Feature transforms and seasonal variables The models and performance were tracked using MLflow, with the final PyTorch Geometric Temporal model being wrapped in an MLflow PythonModel for easy model serving. With the model, the rest of the system design was layed out.
-
-## System Architecture 
-<img src="images/systemarchitechure.png" width="800"/>
-=======
 ## Overview
 ML system using spatio-temporal patterns to forecast Uber/Lyft ride demand for Chicagos different community areas. The data is downloaded from https://data.cityofchicago.org/ and contains 150 million samples. To processes this enourmous amount of data,
 Apache Spark was initially used for initial exploration on Databricks community edition while majority of exploration was done locally using duckdb. This data was aggregated to 30 minute intervals so that we can forecast ride demand for the next 30 minutes. Additional weather data was also gathered, but it was only on the hourly interval. Due to the hourly interval, the weather data had to be lagged carefully to avoid data leakage when joining with the rides data. Models were tested using statsmodels Poisson regression, sktime autoarmima, Meta/Facebook Prophet, spreg fixed effects spatial lag model, and PyTorch Geometric Temporal. A Spatio-Temporal Graph Convolutional Network model architecture was chosen due to significantly lower  mean squared error on the validation set.
@@ -17,5 +8,4 @@
 
 
 ## MLflow Inference Server
-run: `mlflow models serve -m runs:/<run_id>/model -p 5000`
->>>>>>> 9de92a87
+run: `mlflow models serve -m runs:/<run_id>/model -p 5000`